--- conflicted
+++ resolved
@@ -206,13 +206,9 @@
 	// step: decode the request variable
 	redirectURI := "/"
 	if req.URL.Query().Get("state") != "" {
-<<<<<<< HEAD
 		// if the authorization has set a state, we now check if the calling client
 		// requested a specific landing URL to end the authentication handshake
-		if encodedRequestURI, _ := req.Cookie("request_uri"); encodedRequestURI != nil {
-=======
 		if encodedRequestURI, _ := req.Cookie(requestURICookie); encodedRequestURI != nil {
->>>>>>> 0902d854
 			decoded, _ := base64.StdEncoding.DecodeString(encodedRequestURI.Value)
 			redirectURI = string(decoded)
 		}
