--- conflicted
+++ resolved
@@ -600,12 +600,8 @@
 		upstream.Host = "domain-sock"
 		upstream.Scheme = unsecureScheme
 	}
-<<<<<<< HEAD
-	// create the upstream tls configure
+	// create the upstream tls configuration
 	//nolint:gas
-=======
-	// create the upstream tls configuration
->>>>>>> ab357a98
 	tlsConfig := &tls.Config{InsecureSkipVerify: r.config.SkipUpstreamTLSVerify}
 
 	// are we using a client certificate?
