--- conflicted
+++ resolved
@@ -27,11 +27,7 @@
 )
 
 var (
-<<<<<<< HEAD
-	release  = "v2.2.1"
-=======
 	release  = "v2.2.2"
->>>>>>> 7eb23926
 	gitsha   = "no gitsha provided"
 	compiled = "0"
 	version  = ""
